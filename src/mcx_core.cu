--- conflicted
+++ resolved
@@ -754,6 +754,7 @@
  * @param[in] nuvox: a struct storing normal direction (nv) and a point on the plane
  * @param[in] f: photon state including total time-of-flight, number of scattering etc
  * @param[in] htime: nearest intersection of the enclosing voxel, returned by hitgrid
+ * @param[in] flipdir: 0: transmit through x=x0 plane; 1: through y=y0 plane; 2: through z=z0 plane
  */
 
 __device__ int ray_plane_intersect(float3 *p0, MCXdir *v, Medium *prop, float &len, float &slen, 
@@ -998,6 +999,7 @@
  * @param[in,out] p: the 3D position and weight of the photon
  * @param[in,out] v: the direction vector of the photon
  * @param[in,out] f: the parameter vector of the photon
+ * @param[in,out] s: the Stokes vector of the photon
  * @param[in,out] rv: the reciprocal direction vector of the photon (rv[i]=1/v[i])
  * @param[out] prop: the optical properties of the voxel the photon is launched into
  * @param[in,out] idx1d: the linear index of the voxel containing the photon at launch
@@ -1512,13 +1514,8 @@
 	 Launch the first photon
       */
 
-<<<<<<< HEAD
      if(launchnewphoton<ispencil, isreflect, islabel, issvmc>(&p,&v,&s,&f,&rv,&prop,&idx1d,field,&mediaid,&w0,0,ppath,
-       n_det,detectedphoton,t,(RandType*)(sharedmem+threadIdx.x*gcfg->issaveseed*RAND_BUF_LEN*sizeof(RandType)),media,srcpattern,
-=======
-     if(launchnewphoton<ispencil, isreflect, islabel, issvmc>(&p,&v,&f,&rv,&prop,&idx1d,field,&mediaid,&w0,0,ppath,
        n_det,detectedphoton,t,(RandType*)(sharedmem+sizeof(float)*gcfg->nphase+threadIdx.x*gcfg->issaveseed*RAND_BUF_LEN*sizeof(RandType)),media,srcpattern,
->>>>>>> 4ce69a3d
        idx,(RandType*)n_seed,seeddata,gdebugdata,gprogress,photontof,&nuvox)){
          GPUDEBUG(("thread %d: fail to launch photon\n",idx));
 	 n_pos[idx]=*((float4*)(&p));
@@ -1562,7 +1559,8 @@
                        float tmp0=0.f;
                        if(gcfg->maxpolmedia && !gcfg->is2d){
                            uint i=(uint)gcfg->maxmedia+gcfg->detnum+1+NANGLES*(uint)prop.g;
-                           /* REJECTION METHOD to choose azimuthal angle phi and deflection angle theta */
+
+                           /** Rejection method to choose azimuthal angle phi and deflection angle theta */
                            float I0,I,sin2phi,cos2phi;
                            do{
                                theta=acosf(2.f*rand_next_zangle(t)-1.f);
@@ -1572,9 +1570,10 @@
                                uint ithedeg=floorf(theta*NANGLES*R_PI);
                                I=gproperty[i+ithedeg].x*s.i+gproperty[i+ithedeg].y*(s.q*cos2phi+s.u*sin2phi);
                            }while(rand_uniform01(t)*I0>=I);
+
                            sincosf(tmp0,&sphi,&cphi);
-<<<<<<< HEAD
                            sincosf(theta,&stheta,&ctheta);
+
                            GPUDEBUG(("scat phi=%f\n",tmp0));
                            GPUDEBUG(("scat theta=%f\n",theta));
                        }else{
@@ -1583,60 +1582,37 @@
                                sincosf(tmp0,&sphi,&cphi);
                            }
                            GPUDEBUG(("scat phi=%f\n",tmp0));
-                           tmp0=(v.nscat > gcfg->gscatter) ? 0.f : prop.g;
-
-                           /** Here we use Henyey-Greenstein Phase Function, "Handbook of Optical Biomedical Diagnostics",2002,Chap3,p234, also see Boas2002 */
-
-                           if(tmp0>EPS){  //< if prop.g is too small, the distribution of theta is bad
-                               tmp0=(1.f-prop.g*prop.g)/(1.f-prop.g+2.f*prop.g*rand_next_zangle(t));
-                               tmp0*=tmp0;
-                               tmp0=(1.f+prop.g*prop.g-tmp0)/(2.f*prop.g);
-=======
-		       }
-                       GPUDEBUG(("scat phi=%f\n",tmp0));
-
-                       if(gcfg->nphase>2){ // after padding the left/right ends, nphase must be 3 or more
-		           tmp0=rand_uniform01(t)*(gcfg->nphase-1);
-			   theta=tmp0-((int)tmp0);
-		           tmp0=(1.f-theta)*((float *)(sharedmem))[(int)tmp0   >= gcfg->nphase ? gcfg->nphase-1 : (int)(tmp0)  ]+
-			             theta *((float *)(sharedmem))[(int)tmp0+1 >= gcfg->nphase ? gcfg->nphase-1 : (int)(tmp0)+1];
-			   theta=acosf(tmp0);
-			   stheta=sinf(theta);
-			   ctheta=tmp0;
-                       }else{
-		       	   tmp0=(v.nscat > gcfg->gscatter) ? 0.f : prop.g;
-                           /** Here we use Henyey-Greenstein Phase Function, "Handbook of Optical Biomedical Diagnostics",2002,Chap3,p234, also see Boas2002 */
-                           if(fabs(tmp0)>EPS){  //< if prop.g is too small, the distribution of theta is bad
-		               tmp0=(1.f-prop.g*prop.g)/(1.f-prop.g+2.f*prop.g*rand_next_zangle(t));
-		               tmp0*=tmp0;
-		               tmp0=(1.f+prop.g*prop.g-tmp0)/(2.f*prop.g);
->>>>>>> 4ce69a3d
-
-                               // in early CUDA, when ran=1, CUDA gives 1.000002 for tmp0 which produces nan later
-                               // detected by Ocelot,thanks to Greg Diamos,see http://bit.ly/cR2NMP
-                               tmp0=fmax(-1.f, fmin(1.f, tmp0));
-
-<<<<<<< HEAD
+
+                           if(gcfg->nphase>2){ // after padding the left/right ends, nphase must be 3 or more
+                               tmp0=rand_uniform01(t)*(gcfg->nphase-1);
+                               theta=tmp0-((int)tmp0);
+                               tmp0=(1.f-theta)*((float *)(sharedmem))[(int)tmp0   >= gcfg->nphase ? gcfg->nphase-1 : (int)(tmp0)  ]+
+                                         theta *((float *)(sharedmem))[(int)tmp0+1 >= gcfg->nphase ? gcfg->nphase-1 : (int)(tmp0)+1];
                                theta=acosf(tmp0);
                                stheta=sinf(theta);
                                ctheta=tmp0;
                            }else{
-                               theta=acosf(2.f*rand_next_zangle(t)-1.f);
-                               sincosf(theta,&stheta,&ctheta);
+                               tmp0=(v.nscat > gcfg->gscatter) ? 0.f : prop.g;
+                               /** Here we use Henyey-Greenstein Phase Function, "Handbook of Optical Biomedical Diagnostics",2002,Chap3,p234, also see Boas2002 */
+                               if(fabs(tmp0)>EPS){  //< if prop.g is too small, the distribution of theta is bad
+                                   tmp0=(1.f-prop.g*prop.g)/(1.f-prop.g+2.f*prop.g*rand_next_zangle(t));
+                                   tmp0*=tmp0;
+                                   tmp0=(1.f+prop.g*prop.g-tmp0)/(2.f*prop.g);
+
+                                   // in early CUDA, when ran=1, CUDA gives 1.000002 for tmp0 which produces nan later
+                                   // detected by Ocelot,thanks to Greg Diamos,see http://bit.ly/cR2NMP
+                                   tmp0=fmax(-1.f, fmin(1.f, tmp0));
+
+                                   theta=acosf(tmp0);
+                                   stheta=sinf(theta);
+                                   ctheta=tmp0;
+                               }else{
+                                   theta=acosf(2.f*rand_next_zangle(t)-1.f);
+                                   sincosf(theta,&stheta,&ctheta);
+                               }
                            }
                            GPUDEBUG(("scat theta=%f\n",theta));
                        }
-=======
-		               theta=acosf(tmp0);
-		               stheta=sinf(theta);
-		               ctheta=tmp0;
-                           }else{
-			       theta=acosf(2.f*rand_next_zangle(t)-1.f);
-                               sincosf(theta,&stheta,&ctheta);
-                           }
-		       }
-                       GPUDEBUG(("scat theta=%f\n",theta));
->>>>>>> 4ce69a3d
 #ifdef SAVE_DETECTORS
                        if(gcfg->savedet){
                            if(SAVE_NSCAT(gcfg->savedetflag)){
@@ -1920,13 +1896,8 @@
                    p.w*=ROULETTE_SIZE;
                 else{
                    GPUDEBUG(("relaunch after Russian roulette at idx=[%d] mediaid=[%d], ref=[%d]\n",idx1d,mediaid,gcfg->doreflect));
-<<<<<<< HEAD
                    if(launchnewphoton<ispencil, isreflect, islabel, issvmc>(&p,&v,&s,&f,&rv,&prop,&idx1d,field,&mediaid,&w0,(mediaidold & DET_MASK),ppath,
-	                n_det,detectedphoton,t,(RandType*)(sharedmem+threadIdx.x*gcfg->issaveseed*RAND_BUF_LEN*sizeof(RandType)),
-=======
-                   if(launchnewphoton<ispencil, isreflect, islabel, issvmc>(&p,&v,&f,&rv,&prop,&idx1d,field,&mediaid,&w0,(mediaidold & DET_MASK),ppath,
 	                n_det,detectedphoton,t,(RandType*)(sharedmem+sizeof(float)*gcfg->nphase+threadIdx.x*gcfg->issaveseed*RAND_BUF_LEN*sizeof(RandType)),
->>>>>>> 4ce69a3d
 			media,srcpattern,idx,(RandType*)n_seed,seeddata,gdebugdata,gprogress,photontof,&nuvox))
                         break;
                    isdet=mediaid & DET_MASK;
@@ -1945,7 +1916,7 @@
                       nuvox.sv.isupper=!nuvox.sv.isupper;  // cross subvoxel interface, change tissue type lable
                       *((float4*)(&prop))=gproperty[nuvox.sv.isupper ? nuvox.sv.upper : nuvox.sv.lower];
                       if(!nuvox.sv.isupper && !nuvox.sv.lower){  // transmit to background medium
-                          if(launchnewphoton<ispencil, isreflect, islabel, issvmc>(&p,&v,&f,&rv,&prop,&idx1d,field,&mediaid,&w0,(mediaidold & DET_MASK),
+                          if(launchnewphoton<ispencil, isreflect, islabel, issvmc>(&p,&v,&s,&f,&rv,&prop,&idx1d,field,&mediaid,&w0,(mediaidold & DET_MASK),
                               ppath,n_det,detectedphoton,t,(RandType*)(sharedmem+sizeof(float)*gcfg->nphase+threadIdx.x*gcfg->issaveseed*RAND_BUF_LEN*sizeof(RandType)),
                               media,srcpattern,idx,(RandType*)n_seed,seeddata,gdebugdata,gprogress,photontof,&nuvox))
                               break;
@@ -1956,7 +1927,7 @@
                       }
                   }else{
                       if(reflectray(n1,(float3*)&(v),&rv,&nuvox,&prop,t)){ // true if photon transmits to background media
-                          if(launchnewphoton<ispencil, isreflect, islabel, issvmc>(&p,&v,&f,&rv,&prop,&idx1d,field,&mediaid,&w0,(mediaidold & DET_MASK),
+                          if(launchnewphoton<ispencil, isreflect, islabel, issvmc>(&p,&v,&s,&f,&rv,&prop,&idx1d,field,&mediaid,&w0,(mediaidold & DET_MASK),
                               ppath,n_det,detectedphoton,t,(RandType*)(sharedmem+sizeof(float)*gcfg->nphase+threadIdx.x*gcfg->issaveseed*RAND_BUF_LEN*sizeof(RandType)),
                               media,srcpattern,idx,(RandType*)n_seed,seeddata,gdebugdata,gprogress,photontof,&nuvox))
                               break;
@@ -1971,7 +1942,7 @@
                   updateproperty<islabel, issvmc>(&prop,mediaid,t,idx1d,media,(float3*)&p,&nuvox); //< optical property across the interface
                   int curr_mediaid=nuvox.sv.isupper?nuvox.sv.upper:nuvox.sv.lower;
                   if(curr_mediaid==0 && (!isreflect || n1==gproperty[curr_mediaid].w)){ // transmit to background medium
-                      if(launchnewphoton<ispencil, isreflect, islabel, issvmc>(&p,&v,&f,&rv,&prop,&idx1d,field,&mediaid,&w0,(mediaidold & DET_MASK),
+                      if(launchnewphoton<ispencil, isreflect, islabel, issvmc>(&p,&v,&s,&f,&rv,&prop,&idx1d,field,&mediaid,&w0,(mediaidold & DET_MASK),
                           ppath,n_det,detectedphoton,t,(RandType*)(sharedmem+sizeof(float)*gcfg->nphase+threadIdx.x*gcfg->issaveseed*RAND_BUF_LEN*sizeof(RandType)),
                           media,srcpattern,idx,(RandType*)n_seed,seeddata,gdebugdata,gprogress,photontof,&nuvox))
                       break;
@@ -2042,13 +2013,8 @@
         	  	updateproperty<islabel, issvmc>(&prop,mediaid,t,idx1d,media,(float3*)&p,&nuvox); //< optical property across the interface
                         if(issvmc){
                             if((nuvox.sv.isupper?nuvox.sv.upper:nuvox.sv.lower)==0){ // terminate photon if photon is reflected to background medium
-<<<<<<< HEAD
                                 if(launchnewphoton<ispencil, isreflect, islabel, issvmc>(&p,&v,&s,&f,&rv,&prop,&idx1d,field,&mediaid,&w0,(mediaidold & DET_MASK),
-                                  ppath,n_det,detectedphoton,t,(RandType*)(sharedmem+threadIdx.x*gcfg->issaveseed*RAND_BUF_LEN*sizeof(RandType)),
-=======
-                                if(launchnewphoton<ispencil, isreflect, islabel, issvmc>(&p,&v,&f,&rv,&prop,&idx1d,field,&mediaid,&w0,(mediaidold & DET_MASK),
                                   ppath,n_det,detectedphoton,t,(RandType*)(sharedmem+sizeof(float)*gcfg->nphase+threadIdx.x*gcfg->issaveseed*RAND_BUF_LEN*sizeof(RandType)),
->>>>>>> 4ce69a3d
                                   media,srcpattern,idx,(RandType*)n_seed,seeddata,gdebugdata,gprogress,photontof,&nuvox))
                                   break;
                               isdet=mediaid & DET_MASK;
@@ -2061,39 +2027,6 @@
 		  }
 	      }else if(gcfg->mediaformat<100 && !issvmc)
 	          updateproperty<islabel, issvmc>(&prop,mediaidold,t,idx1d,media,(float3*)&p,&nuvox); //< optical property across the interface
-<<<<<<< HEAD
-	  }else if(issvmc){
-	      if(hitintf){ //< handle reflection/refraction when a photon intersects with the intra-voxel interface
-	          if(!isreflect || (isreflect && gproperty[nuvox.sv.lower].w==gproperty[nuvox.sv.upper].w)){
-	              nuvox.nv=-nuvox.nv; // flip normal vector for transmission
-	              if(nuvox.sv.isupper && !nuvox.sv.lower){ // transmit from to background medium
-	                  if(launchnewphoton<ispencil, isreflect, islabel, issvmc>(&p,&v,&s,&f,&rv,&prop,&idx1d,field,&mediaid,&w0,(mediaidold & DET_MASK),
-	                      ppath,n_det,detectedphoton,t,(RandType*)(sharedmem+threadIdx.x*gcfg->issaveseed*RAND_BUF_LEN*sizeof(RandType)),
-		              media,srcpattern,idx,(RandType*)n_seed,seeddata,gdebugdata,gprogress,photontof,&nuvox))
-		              break;
-		              isdet=mediaid & DET_MASK;
-	                      mediaid &= MED_MASK;
-		              testint=1;
-	                      continue;
-	                  }
-		      nuvox.sv.isupper=!nuvox.sv.isupper; // cross subvoxel interface, change tissue type lable
-		      *((float4*)(&prop))=gproperty[nuvox.sv.isupper ? nuvox.sv.upper : nuvox.sv.lower]; // update property
-	          }else{
-	              if(reflectray(n1,(float3*)&(v),&rv,&nuvox,&prop,t)){ // true if photon transmits to background media
-		          if(launchnewphoton<ispencil, isreflect, islabel, issvmc>(&p,&v,&s,&f,&rv,&prop,&idx1d,field,&mediaid,&w0,(mediaidold & DET_MASK),
-		              ppath,n_det,detectedphoton,t,(RandType*)(sharedmem+threadIdx.x*gcfg->issaveseed*RAND_BUF_LEN*sizeof(RandType)),
-			      media,srcpattern,idx,(RandType*)n_seed,seeddata,gdebugdata,gprogress,photontof,&nuvox))
-			      break;
-		          isdet=mediaid & DET_MASK;
-		          mediaid &= MED_MASK;
-		          testint=1; //< launch new photon, enable ray-interafece inter. test for next step
-		          continue;
-		      }
-	            }
-	            testint=0; // disable ray-interafece intersection test immediately after an intersection event
-	      }
-=======
->>>>>>> 4ce69a3d
 	  }
      }
 
