--- conflicted
+++ resolved
@@ -306,16 +306,13 @@
 void mcx_savebnii(float *vol, int ndim, uint *dims, float *voxelsize, char* name, int isfloat, Config *cfg);
 void mcx_savejdet(float *ppath, void *seeds, uint count, int doappend, Config *cfg);
 int  mcx_svmc_bgvoxel(int vol);
-<<<<<<< HEAD
+void mcx_loadseedjdat(char *filename, Config *cfg);
 void mcx_prep_polarized(Config *cfg);
 void Mie(double x, double _Complex m, const double *mu, float4 *smatrix, double *qsca, double *g);
 void small_Mie(double x, double _Complex m, const double *mu, float4 *smatrix, double *qsca, double *g);
 double _Complex Lentz_Dn(double _Complex z,long n);
 void Dn_up(double _Complex z, long nstop, double _Complex *D);
 void Dn_down(double _Complex z, long nstop, double _Complex *D);
-=======
-void mcx_loadseedjdat(char *filename, Config *cfg);
->>>>>>> 4ce69a3d
 
 #ifdef MCX_CONTAINER
 #ifdef __cplusplus
